--- conflicted
+++ resolved
@@ -77,23 +77,8 @@
 
 - To transcribe from microphone:
 ```python
-<<<<<<< HEAD
-from whisper_live.client import TranscriptionClient
-client = TranscriptionClient(
-  "localhost",
-  9090,
-  lang="hi",
-  translate=True,
-  model="small",
-  use_vad=True,
-)
 client()
 ```
-This command captures audio from the microphone and sends it to the server for transcription. It uses the multilingual model with `hi` as the selected language. We use whisper `small` by default but can be changed to any other option based on the requirements and the hardware running the server. The server also has an option to use `VAD`(voice activity detection) which is set to True by default.
-=======
-client()
-```
->>>>>>> c919ba35
 
 - To transcribe from a HLS stream:
 ```python
